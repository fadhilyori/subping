# subping

subping is a powerful and user-friendly command-line tool that allows you to perform ICMP ping operations on all IP
addresses within a specified subnet range. With subping, you can effortlessly discover and monitor the availability of
devices within a network by systematically pinging each IP address within the defined subnet.

## Dependencies

Subping depends on the following third-party libraries:

- **pro-bing** : https://github.com/prometheus-community/pro-bing
- **go-figure** : https://github.com/common-nighthawk/go-figure
- **cobra** : https://github.com/spf13/cobra
- **logrush** : https://github.com/sirupsen/logrus
- **network** : https://github.com/fadhilyori/subping/pkg/network

## Documentation

The documentation for the Subping library can be found at https://pkg.go.dev/github.com/fadhilyori/subping. It includes detailed information on how to use the library, and examples.

The library consists of the following packages:

- **[github.com/fadhilyori/subping](https://pkg.go.dev/github.com/fadhilyori/subping)**: The main package that provides the Subping struct and related functionalities.
- **[github.com/fadhilyori/subping/pkg/network](https://pkg.go.dev/github.com/fadhilyori/subping/pkg/network)**: A subpackage that offers network-related utilities for working with IP addresses and subnet ranges.

Please refer to the documentation for the respective packages to understand how to use them in your applications.

## Usage

To use subping, follow these steps:

1. Install subping by downloading the latest release from
   the [releases page](https://github.com/fadhilyori/subping/releases).

2. Open a terminal or command prompt and navigate to the directory where subping is installed.

3. Run the subping command with the specified subnet range:

   ```shell
   subping [flags] [network subnet]
   ```

The following flags are available for the `subping` command:

- `-c, --count int`: Specifies the number of ping attempts for each IP address. (default 1)
- `-h, --help`: Displays help information for the `subping` command.
- `-i, --interval string`: Specifies the time duration between each ping request. (default "300ms")
- `-n, --job int`: Specifies the number of maximum concurrent jobs spawned to perform ping operations. (default 128)
- `--offline`: Specify whether to display the list of offline hosts.
- `-t, --timeout string`: Specifies the maximum ping timeout duration for each ping request. (default "80ms")
- `-v, --version`: Displays the version information for `subping`.

<<<<<<< HEAD
## Examples

Here are a few examples of how to use subping:

Ping all IP addresses in the subnet range 172.17.0.0/24:

```shell
subping -t 300ms -c 3 -n 100 172.17.0.0/24
```

![](assets/images/usage-example.png?raw=true)
=======
>>>>>>> 7336f18a

## Import as Go Package

To use the Subping library, follow these steps:

1. Import the Subping package:

    ```go
    import (
        "github.com/fadhilyori/subping"
    )
    ```

2. Create an instance of Subping by calling `NewSubping` with the desired options:

    ```go
    opts := &subping.Options{
        LogLevel: "debug",
        Subnet: "172.17.0.0/24",
        Count:   3,
        Interval: 1 * time.Second,
        Timeout: 3 * time.Second,
        MaxWorkers: 8,
    }
    
    sp, err := subping.NewSubping(opts)
    if err != nil {
        log.Fatal(err)
    }
    
    ```

Note: Ensure that you have imported the necessary packages, such as `"time"` and `"log"`.

3. Run the Subping process by calling the `Run` method:

    ```go
    sp.Run()
    ```

This will initiate the ICMP ping operations on the specified IP addresses.

4. Retrieve the results:

    ```go
    results := sp.Results
    ```

    The `results` variable will contain a map where the keys are the IP addresses, and the values are `*subping.Result`
    representing the ping statistics for each IP address.

5. Optionally, you can use the `GetOnlineHosts` method to filter the results and obtain only the IP addresses that
   responded
   to the ping:

    ```go
    onlineHosts := sp.GetOnlineHosts()
    ```

    The `onlineHosts` variable will contain a map of the online IP addresses and their corresponding ping statistics.

6. You can also call the `RunPing` function directly to perform a ping operation on a single IP address:

    ```go
    ipAddress := net.ParseIP("192.168.1.1")
    count := 3
    timeout := 300 * time.Millisecond
    
    stats := subping.RunPing(ipAddress, count, timeout)
    ```

    The `stats` variable will contain the ping statistics for the specified IP address.

## Contributing

Contributions are welcome! If you find any issues or have suggestions for improvements, please open an issue or submit a
pull request. For more details, see our [contribution guidelines](CONTRIBUTING.md).

## License

This project is licensed under the [MIT License](LICENSE).<|MERGE_RESOLUTION|>--- conflicted
+++ resolved
@@ -50,7 +50,6 @@
 - `-t, --timeout string`: Specifies the maximum ping timeout duration for each ping request. (default "80ms")
 - `-v, --version`: Displays the version information for `subping`.
 
-<<<<<<< HEAD
 ## Examples
 
 Here are a few examples of how to use subping:
@@ -62,8 +61,6 @@
 ```
 
 ![](assets/images/usage-example.png?raw=true)
-=======
->>>>>>> 7336f18a
 
 ## Import as Go Package
 
